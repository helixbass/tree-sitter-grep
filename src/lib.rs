use std::{
    cell::RefCell,
    fs, io,
    path::{Path, PathBuf},
    sync::{mpsc, mpsc::Receiver, Arc},
    thread,
    thread::JoinHandle,
};

use clap::Parser;
<<<<<<< HEAD
use grep::matcher::Match;
use grep::matcher::Matcher;
use grep::matcher::NoCaptures;
use grep::matcher::NoError;
use grep::printer::Standard;
use grep::printer::StandardBuilder;
use grep::searcher::Searcher;
use grep::searcher::SearcherBuilder;
use ignore::WalkParallel;
use ignore::WalkState;
use ignore::{types::TypesBuilder, DirEntry, WalkBuilder};
use once_cell::unsync::OnceCell;
use rayon::iter::IterBridge;
use rayon::prelude::*;
use std::cell::RefCell;
use std::fs;
use std::path::Path;
use std::path::PathBuf;
use std::rc::Rc;
use std::sync::mpsc;
use std::sync::mpsc::Receiver;
use std::sync::Arc;
use std::thread;
use std::thread::JoinHandle;
use termcolor::Buffer;
use termcolor::BufferWriter;
use termcolor::ColorChoice;
=======
use grep::{
    matcher::{Match, Matcher, NoCaptures, NoError},
    searcher::{Searcher, SearcherBuilder},
};
use ignore::{types::TypesBuilder, DirEntry, WalkBuilder, WalkParallel, WalkState};
use rayon::{iter::IterBridge, prelude::*};
>>>>>>> 31413103
use tree_sitter::{Language, Query};

mod language;
mod macros;
mod plugin;
mod treesitter;

use language::{SupportedLanguage, SupportedLanguageName};
use plugin::get_loaded_filter;
use treesitter::{get_matches, get_query};

#[derive(Parser)]
pub struct Args {
    pub paths: Vec<PathBuf>,
    #[command(flatten)]
    pub query_args: QueryArgs,
    #[arg(short, long = "capture")]
    pub capture_name: Option<String>,
    #[arg(short, long, value_enum)]
    pub language: SupportedLanguageName,
    #[arg(short, long)]
    pub filter: Option<String>,
    #[arg(short = 'a', long)]
    pub filter_arg: Option<String>,
    #[arg(long)]
    pub vimgrep: bool,
}

impl Args {
    pub fn use_paths(&self) -> Vec<PathBuf> {
        if self.paths.is_empty() {
            vec![Path::new("./").to_owned()]
        } else {
            self.paths.clone()
        }
    }

    pub fn is_using_default_paths(&self) -> bool {
        self.paths.is_empty()
    }
}

#[derive(clap::Args)]
#[group(required = true, multiple = false)]
pub struct QueryArgs {
    #[arg(short = 'Q', long = "query-file")]
    pub path_to_query_file: Option<PathBuf>,
    #[arg(short, long)]
    pub query_source: Option<String>,
}

#[derive(Copy, Clone, Debug, Eq, PartialEq)]
enum OutputMode {
    Normal,
    Vimgrep,
}

fn get_output_mode(args: &Args) -> OutputMode {
    if args.vimgrep {
        OutputMode::Vimgrep
    } else {
        OutputMode::Normal
    }
}

pub fn run(args: Args) {
    let query_source = match args.query_args.path_to_query_file.as_ref() {
        Some(path_to_query_file) => fs::read_to_string(path_to_query_file).unwrap(),
        None => args.query_args.query_source.clone().unwrap(),
    };
    let supported_language = args.language.get_language();
    let language = supported_language.language();
    let query = Arc::new(get_query(&query_source, language));
    let capture_index = args.capture_name.as_ref().map_or(0, |capture_name| {
        query
            .capture_index_for_name(capture_name)
            .unwrap_or_else(|| panic!("Unknown capture name: `{}`", capture_name))
    });
    let output_mode = get_output_mode(&args);
    let buffer_writer = BufferWriter::stdout(ColorChoice::Never);

    get_project_file_walker(&*supported_language, &args.use_paths())
        .into_parallel_iterator()
        .for_each(|project_file_dir_entry| {
            let printer = get_printer(&buffer_writer, output_mode);
            let mut printer = printer.borrow_mut();
            let path =
                format_relative_path(project_file_dir_entry.path(), args.is_using_default_paths());

            let matcher = TreeSitterMatcher::new(
                &query,
                capture_index,
                language,
                args.filter.clone(),
                args.filter_arg.clone(),
            );

            get_searcher(output_mode)
                .borrow_mut()
                .search_path(&matcher, path, printer.sink_with_path(&matcher, path))
                .unwrap();
            buffer_writer.print(printer.get_mut()).unwrap();
        });
}

type Printer = Standard<Buffer>;

thread_local! {
    static PRINTER: OnceCell<(Rc<RefCell<Printer>>, OutputMode)> = Default::default();
}
fn get_printer(buffer_writer: &BufferWriter, output_mode: OutputMode) -> Rc<RefCell<Printer>> {
    PRINTER.with(|printer| {
        let (printer, output_mode_when_initialized) = printer.get_or_init(|| {
            (
                Rc::new(RefCell::new(create_printer(buffer_writer, output_mode))),
                output_mode,
            )
        });
        assert!(
            *output_mode_when_initialized == output_mode,
            "Using multiple output modes not supported"
        );
        printer.clone()
    })
}

fn create_printer(buffer_writer: &BufferWriter, output_mode: OutputMode) -> Printer {
    match output_mode {
        OutputMode::Normal => Standard::new(buffer_writer.buffer()),
        OutputMode::Vimgrep => StandardBuilder::new()
            .per_match(true)
            .per_match_one_line(true)
            .column(true)
<<<<<<< HEAD
            .heading(false)
            .path(true)
            .build(buffer_writer.buffer()),
=======
            .build_no_color(io::stdout()),
>>>>>>> 31413103
    }
}

thread_local! {
    static SEARCHER: OnceCell<(Rc<RefCell<Searcher>>, OutputMode)> = Default::default();
}
fn get_searcher(output_mode: OutputMode) -> Rc<RefCell<Searcher>> {
    SEARCHER.with(|searcher| {
        let (searcher, output_mode_when_initialized) = searcher.get_or_init(|| {
            (
                Rc::new(RefCell::new(create_searcher(output_mode))),
                output_mode,
            )
        });
        assert!(
            *output_mode_when_initialized == output_mode,
            "Using multiple output modes not supported"
        );
        searcher.clone()
    })
}

fn create_searcher(output_mode: OutputMode) -> Searcher {
    match output_mode {
        OutputMode::Normal => SearcherBuilder::new().multi_line(true).build(),
        OutputMode::Vimgrep => SearcherBuilder::new()
            .multi_line(true)
            .line_number(true)
            .build(),
    }
}

fn format_relative_path(path: &Path, is_using_default_paths: bool) -> &Path {
    if is_using_default_paths && path.starts_with("./") {
        path.strip_prefix("./").unwrap()
    } else {
        path
    }
}

trait IntoParallelIterator {
    fn into_parallel_iterator(self) -> IterBridge<WalkParallelIterator>;
}

impl IntoParallelIterator for WalkParallel {
    fn into_parallel_iterator(self) -> IterBridge<WalkParallelIterator> {
        WalkParallelIterator::new(self).par_bridge()
    }
}

struct WalkParallelIterator {
    receiver_iterator: <Receiver<DirEntry> as IntoIterator>::IntoIter,
    _handle: JoinHandle<()>,
}

impl WalkParallelIterator {
    pub fn new(walk_parallel: WalkParallel) -> Self {
        let (sender, receiver) = mpsc::channel::<DirEntry>();
        let handle = thread::spawn(move || {
            walk_parallel.run(move || {
                Box::new({
                    let sender = sender.clone();
                    move |entry| {
                        let entry = match entry {
                            Err(_) => return WalkState::Continue,
                            Ok(entry) => entry,
                        };
                        if !entry.metadata().unwrap().is_file() {
                            return WalkState::Continue;
                        }
                        sender.send(entry).unwrap();
                        WalkState::Continue
                    }
                })
            });
        });
        Self {
            receiver_iterator: receiver.into_iter(),
            _handle: handle,
        }
    }
}

impl Iterator for WalkParallelIterator {
    type Item = DirEntry;

    fn next(&mut self) -> Option<Self::Item> {
        self.receiver_iterator.next()
    }
}

fn get_project_file_walker(language: &dyn SupportedLanguage, paths: &[PathBuf]) -> WalkParallel {
    assert!(!paths.is_empty());
    let mut builder = WalkBuilder::new(&paths[0]);
    builder.types(
        TypesBuilder::new()
            .add_defaults()
            .select(language.name_for_ignore_select())
            .build()
            .unwrap(),
    );
    for path in &paths[1..] {
        builder.add(path);
    }
    builder.build_parallel()
}

#[derive(Debug)]
struct TreeSitterMatcher<'query> {
    query: &'query Query,
    capture_index: u32,
    language: Language,
    filter_library_path: Option<String>,
    filter_arg: Option<String>,
    matches_info: RefCell<Option<PopulatedMatchesInfo>>,
}

impl<'query> TreeSitterMatcher<'query> {
    fn new(
        query: &'query Query,
        capture_index: u32,
        language: Language,
        filter_library_path: Option<String>,
        filter_arg: Option<String>,
    ) -> Self {
        Self {
            query,
            capture_index,
            language,
            filter_library_path,
            filter_arg,
            matches_info: Default::default(),
        }
    }
}

impl Matcher for TreeSitterMatcher<'_> {
    type Captures = NoCaptures;

    type Error = NoError;

    fn find_at(&self, haystack: &[u8], at: usize) -> Result<Option<Match>, Self::Error> {
        let mut matches_info = self.matches_info.borrow_mut();
        let matches_info = matches_info.get_or_insert_with(|| {
            assert!(at == 0);
            PopulatedMatchesInfo {
                matches: get_matches(
                    self.query,
                    self.capture_index,
                    haystack,
                    self.language,
                    get_loaded_filter(
                        self.filter_library_path.as_deref(),
                        self.filter_arg.as_deref(),
                    ),
                ),
                text_len: haystack.len(),
            }
        });
        Ok(matches_info.find_and_adjust_first_in_range_match(haystack.len(), at))
    }

    fn new_captures(&self) -> Result<Self::Captures, Self::Error> {
        Ok(NoCaptures::new())
    }
}

#[derive(Debug)]
struct PopulatedMatchesInfo {
    matches: Vec<Match>,
    text_len: usize,
}

impl PopulatedMatchesInfo {
    pub fn find_and_adjust_first_in_range_match(
        &self,
        haystack_len: usize,
        at: usize,
    ) -> Option<Match> {
        self.find_first_in_range_match(haystack_len, at)
            .map(|match_| adjust_match(match_, haystack_len, self.text_len))
    }

    pub fn find_first_in_range_match(&self, haystack_len: usize, at: usize) -> Option<&Match> {
        let start_index = at + (self.text_len - haystack_len);
        self.matches
            .iter()
            .find(|match_| match_.start() >= start_index)
    }
}

fn adjust_match(match_: &Match, haystack_len: usize, total_file_text_len: usize) -> Match {
    let offset_in_file = total_file_text_len - haystack_len;
    Match::new(
        match_.start() - offset_in_file,
        match_.end() - offset_in_file,
    )
}<|MERGE_RESOLUTION|>--- conflicted
+++ resolved
@@ -1,49 +1,23 @@
 use std::{
     cell::RefCell,
-    fs, io,
+    fs,
     path::{Path, PathBuf},
+    rc::Rc,
     sync::{mpsc, mpsc::Receiver, Arc},
     thread,
     thread::JoinHandle,
 };
 
 use clap::Parser;
-<<<<<<< HEAD
-use grep::matcher::Match;
-use grep::matcher::Matcher;
-use grep::matcher::NoCaptures;
-use grep::matcher::NoError;
-use grep::printer::Standard;
-use grep::printer::StandardBuilder;
-use grep::searcher::Searcher;
-use grep::searcher::SearcherBuilder;
-use ignore::WalkParallel;
-use ignore::WalkState;
-use ignore::{types::TypesBuilder, DirEntry, WalkBuilder};
-use once_cell::unsync::OnceCell;
-use rayon::iter::IterBridge;
-use rayon::prelude::*;
-use std::cell::RefCell;
-use std::fs;
-use std::path::Path;
-use std::path::PathBuf;
-use std::rc::Rc;
-use std::sync::mpsc;
-use std::sync::mpsc::Receiver;
-use std::sync::Arc;
-use std::thread;
-use std::thread::JoinHandle;
-use termcolor::Buffer;
-use termcolor::BufferWriter;
-use termcolor::ColorChoice;
-=======
 use grep::{
     matcher::{Match, Matcher, NoCaptures, NoError},
+    printer::{Standard, StandardBuilder},
     searcher::{Searcher, SearcherBuilder},
 };
 use ignore::{types::TypesBuilder, DirEntry, WalkBuilder, WalkParallel, WalkState};
+use once_cell::unsync::OnceCell;
 use rayon::{iter::IterBridge, prelude::*};
->>>>>>> 31413103
+use termcolor::{Buffer, BufferWriter, ColorChoice};
 use tree_sitter::{Language, Query};
 
 mod language;
@@ -177,13 +151,7 @@
             .per_match(true)
             .per_match_one_line(true)
             .column(true)
-<<<<<<< HEAD
-            .heading(false)
-            .path(true)
             .build(buffer_writer.buffer()),
-=======
-            .build_no_color(io::stdout()),
->>>>>>> 31413103
     }
 }
 
