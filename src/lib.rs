--- conflicted
+++ resolved
@@ -95,15 +95,10 @@
         self.0
             .get(&language.name)
             .unwrap()
-<<<<<<< HEAD
             .get_or_init(|| maybe_get_query(query_source, language.language).map(Arc::new))
-            .clone()
-=======
-            .get_or_init(|| maybe_get_query(query_source, language.language()).map(Arc::new))
             .as_ref()
             .ok()
             .cloned()
->>>>>>> b874d3f9
     }
 
     fn error_if_no_successful_query_parsing(&self) {
