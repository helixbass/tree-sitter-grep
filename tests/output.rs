--- conflicted
+++ resolved
@@ -22,30 +22,18 @@
 }
 
 fn parse_command_and_output(command_and_output: &str) -> CommandAndOutput {
-<<<<<<< HEAD
-    let mut lines = command_and_output.split("\n").collect::<Vec<_>>();
+    let mut lines = command_and_output.split('\n').collect::<Vec<_>>();
     if lines.is_empty() {
         panic!("Expected at least a command line");
     }
     if lines[0].trim().is_empty() {
         lines.remove(0);
-=======
-    let mut lines = command_and_output.split('\n').collect::<Vec<_>>();
-    if !lines.is_empty() {
-        if regex!(r#"^\s*$"#).is_match(lines[0]) {
-            lines.remove(0);
-        }
->>>>>>> 9a4dc58e
     }
     let command_line = lines.remove(0);
     let indent = regex!(r#"^\s*"#).find(command_line).unwrap().as_str();
     let command_line_args = parse_command_line(strip_indent(command_line, indent));
     if !lines.is_empty() {
-<<<<<<< HEAD
         if lines[lines.len() - 1].trim().is_empty() {
-=======
-        if regex!(r#"^\s*$"#).is_match(lines[lines.len() - 1]) {
->>>>>>> 9a4dc58e
             lines.pop();
         }
     }
