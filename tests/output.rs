--- conflicted
+++ resolved
@@ -664,7 +664,6 @@
 }
 
 #[test]
-<<<<<<< HEAD
 fn test_macro_contents() {
     assert_sorted_output(
         "match_inside_macro",
@@ -685,14 +684,16 @@
             $ tree-sitter-grep -Q ./query.scm -l rust --vimgrep
             foo.rs:44:14:            .create_variable_statement_raw(
             foo.rs:47:22:                    .create_variable_declaration_list_raw(
-=======
+        "#,
+    );
+}
+
 fn test_overlapping_matches() {
     assert_sorted_output(
         "rust_overlapping",
         r#"
             $ tree-sitter-grep --query-source '(closure_expression) @closure_expression' --language rust
             whee
->>>>>>> 38d5d599
         "#,
     );
 }