--- conflicted
+++ resolved
@@ -1,7 +1,8 @@
-<<<<<<< HEAD
+#![allow(clippy::into_iter_on_ref, clippy::collapsible_if)]
+use std::{env, path::PathBuf, process::Command};
+
 use assert_cmd::prelude::*;
 use predicates::prelude::*;
-use std::{env, path::PathBuf, process::Command};
 
 #[macro_export]
 macro_rules! regex {
@@ -18,38 +19,20 @@
     path.push("tests/fixtures");
     path.push(fixture_dir_name);
     path
-=======
-#![allow(clippy::into_iter_on_ref)]
-use std::{
-    env,
-    ffi::OsStr,
-    path::{Path, PathBuf},
-    process::Command,
-};
-
-use assert_cmd::prelude::*;
-use once_cell::sync::Lazy;
-use predicates::{prelude::*, BoxPredicate};
-
-struct Location {
-    line: usize,
-    #[allow(dead_code)]
-    column: usize,
->>>>>>> fff576a8
 }
 
 fn parse_command_and_output(command_and_output: &str) -> CommandAndOutput {
-    let mut lines = command_and_output.split("\n").collect::<Vec<_>>();
+    let mut lines = command_and_output.split('\n').collect::<Vec<_>>();
     if !lines.is_empty() {
-        if regex!(r#"^\s*$"#).is_match(&lines[0]) {
+        if regex!(r#"^\s*$"#).is_match(lines[0]) {
             lines.remove(0);
         }
     }
     let command_line = lines.remove(0);
-    let indent = regex!(r#"^\s*"#).find(&command_line).unwrap().as_str();
-    let command_line_args = parse_command_line(strip_indent(&command_line, indent));
+    let indent = regex!(r#"^\s*"#).find(command_line).unwrap().as_str();
+    let command_line_args = parse_command_line(strip_indent(command_line, indent));
     if !lines.is_empty() {
-        if regex!(r#"^\s*$"#).is_match(&lines[lines.len() - 1]) {
+        if regex!(r#"^\s*$"#).is_match(lines[lines.len() - 1]) {
             lines.pop();
         }
     }
@@ -71,33 +54,12 @@
     output: String,
 }
 
-<<<<<<< HEAD
 fn strip_indent<'line>(line: &'line str, indent: &str) -> &'line str {
     &line[indent.len()..]
-=======
-const MATCH_OUTPUT_LINE_REGEX_STR: &str = r#"(^|\n).+:\d+:"#;
-
-fn predicate_from_expected_matches(
-    expected_matches: &[ExpectedMatch],
-    output_mode: OutputMode,
-) -> BoxPredicate<str> {
-    expected_matches.into_iter().fold(
-        BoxPredicate::new(
-            predicate::str::is_match(MATCH_OUTPUT_LINE_REGEX_STR)
-                .unwrap()
-                .count(output_mode.get_expected_total_number_of_match_lines(expected_matches)),
-        ),
-        |predicate, expected_match| {
-            BoxPredicate::new(
-                predicate.and(predicate_from_expected_match(expected_match, output_mode)),
-            )
-        },
-    )
->>>>>>> fff576a8
 }
 
 fn parse_command_line(command_line: &str) -> Vec<String> {
-    assert!(command_line.starts_with("$"));
+    assert!(command_line.starts_with('$'));
     shlex::split(&command_line[1..]).unwrap()
 }
 
@@ -107,7 +69,7 @@
         output,
     } = parse_command_and_output(command_and_output);
     let command_name = command_line_args.remove(0);
-    Command::cargo_bin(&command_name)
+    Command::cargo_bin(command_name)
         .unwrap()
         .args(command_line_args)
         .current_dir(get_fixture_dir_path_from_name(fixture_dir_name))
@@ -119,95 +81,13 @@
 }
 
 fn do_sorted_lines_match(actual_output: &str, expected_output: &str) -> bool {
-    let mut actual_lines = actual_output.split("\n").collect::<Vec<_>>();
+    let mut actual_lines = actual_output.split('\n').collect::<Vec<_>>();
     actual_lines.sort();
-    let mut expected_lines = expected_output.split("\n").collect::<Vec<_>>();
+    let mut expected_lines = expected_output.split('\n').collect::<Vec<_>>();
     expected_lines.sort();
     actual_lines == expected_lines
 }
 
-<<<<<<< HEAD
-=======
-fn with_leading_dot_slash(relative_path: &str) -> String {
-    if relative_path.starts_with('.') {
-        relative_path.to_owned()
-    } else {
-        format!("./{relative_path}")
-    }
-}
-
-struct FixtureQueryExpectedMatches {
-    pub fixture_dir_name: String,
-    pub language: String,
-    pub query_source: String,
-    pub expected_matches: Vec<ExpectedMatch>,
-}
-
-impl FixtureQueryExpectedMatches {
-    pub fn assert_expected_matches(&self, output_mode: OutputMode) {
-        let mut args = vec![
-            "--query-source",
-            &self.query_source,
-            "--language",
-            &self.language,
-        ];
-        if output_mode == OutputMode::Vimgrep {
-            args.push("--vimgrep");
-        }
-        assert_expected_matches(
-            args,
-            get_fixture_dir_path_from_name(&self.fixture_dir_name),
-            &self.expected_matches,
-            output_mode,
-        );
-    }
-}
-
-fn get_fixture_dir_path_from_name(fixture_dir_name: &str) -> PathBuf {
-    // per https://andrewra.dev/2019/03/01/testing-in-rust-temporary-files/
-    let root_dir = env::var("CARGO_MANIFEST_DIR").unwrap();
-    let mut path: PathBuf = root_dir.into();
-    path.push("tests/fixtures");
-    path.push(fixture_dir_name);
-    path
-}
-
-const FUNCTION_ITEM_QUERY_SOURCE: &str = "(function_item) @function_item";
-
-static RUST_PROJECT_FUNCTION_ITEM_EXPECTED_MATCHES: Lazy<FixtureQueryExpectedMatches> =
-    Lazy::new(|| FixtureQueryExpectedMatches {
-        fixture_dir_name: "rust_project".into(),
-        query_source: FUNCTION_ITEM_QUERY_SOURCE.to_owned(),
-        language: "rust".to_owned(),
-        expected_matches: vec![
-            ExpectedMatch {
-                relative_file_path: "src/helpers.rs".to_owned(),
-                lines: vec!["pub fn helper() {}".to_owned()],
-                range: ((0, 0), (0, 18)).into(),
-            },
-            ExpectedMatch {
-                relative_file_path: "src/lib.rs".to_owned(),
-                lines: vec![
-                    "pub fn add(left: usize, right: usize) -> usize {".to_owned(),
-                    "    left + right".to_owned(),
-                    "}".to_owned(),
-                ],
-                range: ((2, 0), (5, 0)).into(),
-            },
-            ExpectedMatch {
-                relative_file_path: "src/lib.rs".to_owned(),
-                lines: vec![
-                    "    fn it_works() {".to_owned(),
-                    "        let result = add(2, 2);".to_owned(),
-                    "        assert_eq!(result, 4);".to_owned(),
-                    "    }".to_owned(),
-                ],
-                range: ((11, 4), (14, 4)).into(),
-            },
-        ],
-    });
-
->>>>>>> fff576a8
 #[test]
 fn test_query_inline() {
     assert_sorted_output(
