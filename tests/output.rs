--- conflicted
+++ resolved
@@ -46,29 +46,7 @@
     pub range: Range,
 }
 
-<<<<<<< HEAD
-const MATCH_OUTPUT_LINE_REGEX_STR: &'static str = r#"(^|\n).+:\d+:"#;
-=======
-impl ExpectedMatch {
-    pub fn expected_output_text(&self) -> String {
-        self.lines
-            .iter()
-            .enumerate()
-            .map(|(line_index, line)| {
-                format!(
-                    "{}:{}:{}",
-                    self.relative_file_path,
-                    self.range.start.line + line_index + 1,
-                    line
-                )
-            })
-            .collect::<Vec<_>>()
-            .join("\n")
-    }
-}
-
 const MATCH_OUTPUT_LINE_REGEX_STR: &str = r#"(^|\n).+:\d+:"#;
->>>>>>> 8c386641
 
 fn predicate_from_expected_matches(
     expected_matches: &[ExpectedMatch],
@@ -163,7 +141,7 @@
 }
 
 fn with_leading_dot_slash(relative_path: &str) -> String {
-    if relative_path.starts_with(".") {
+    if relative_path.starts_with('.') {
         relative_path.to_owned()
     } else {
         format!("./{relative_path}")
